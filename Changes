Changes for InfluxDB::LineProtocol

<<<<<<< HEAD
1.002   2015-07-30T14:01:47
    - support for negative numbers (Jose Luis Martinez)

=======
1.003
    - support for exponential numbers

1.002
    - support for negative numbers
>>>>>>> 23a20748

1.001   2015-07-26T17:54:04
    - tests require Perl 5.12
    - fix some typos in docs


1.000	2015-07-22T12:27:45
	- first internal release
    - extracted code from Validad internal tools

<|MERGE_RESOLUTION|>--- conflicted
+++ resolved
@@ -1,16 +1,12 @@
 Changes for InfluxDB::LineProtocol
 
-<<<<<<< HEAD
+1.003
+    - support for exponential numbers (Jose Luis Martinez)
+
+
 1.002   2015-07-30T14:01:47
     - support for negative numbers (Jose Luis Martinez)
 
-=======
-1.003
-    - support for exponential numbers
-
-1.002
-    - support for negative numbers
->>>>>>> 23a20748
 
 1.001   2015-07-26T17:54:04
     - tests require Perl 5.12
@@ -18,6 +14,6 @@
 
 
 1.000	2015-07-22T12:27:45
-	- first internal release
+    - first internal release
     - extracted code from Validad internal tools
 
